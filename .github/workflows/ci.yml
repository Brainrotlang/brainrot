--- conflicted
+++ resolved
@@ -58,13 +58,7 @@
 
       - name: Build Brainrot
         run: |
-<<<<<<< HEAD
-          bison -d -Wcounterexamples lang.y -o lang.tab.c
-          flex lang.l
-          gcc -Wall -Wextra -Werror -Wpedantic -o brainrot lib/hm.c lib/mem.c lang.tab.c lex.yy.c ast.c -lfl -lm
-=======
           make
->>>>>>> 9a0bbca2
 
       - name: Upload build artifacts
         uses: actions/upload-artifact@v4
